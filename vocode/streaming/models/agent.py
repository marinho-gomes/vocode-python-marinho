from typing import List, Optional, Union
from enum import Enum
from langchain.prompts import PromptTemplate

from pydantic import validator

from vocode.streaming.models.message import BaseMessage
from .model import TypedModel, BaseModel

FILLER_AUDIO_DEFAULT_SILENCE_THRESHOLD_SECONDS = 0.5
LLM_AGENT_DEFAULT_TEMPERATURE = 1.0
LLM_AGENT_DEFAULT_MAX_TOKENS = 256
LLM_AGENT_DEFAULT_MODEL_NAME = "text-curie-001"
CHAT_GPT_AGENT_DEFAULT_MODEL_NAME = "gpt-3.5-turbo-0613"
ACTION_AGENT_DEFAULT_MODEL_NAME = "gpt-3.5-turbo-0613"
CHAT_ANTHROPIC_DEFAULT_MODEL_NAME = "claude-v1"
CHAT_VERTEX_AI_DEFAULT_MODEL_NAME = "chat-bison@001"
AZURE_OPENAI_DEFAULT_API_TYPE = "azure"
AZURE_OPENAI_DEFAULT_API_VERSION = "2023-03-15-preview"
AZURE_OPENAI_DEFAULT_ENGINE = "gpt-35-turbo"


class AgentType(str, Enum):
    BASE = "agent_base"
    LLM = "agent_llm"
    CHAT_GPT_ALPHA = "agent_chat_gpt_alpha"
    CHAT_GPT = "agent_chat_gpt"
    CHAT_ANTHROPIC = "agent_chat_anthropic"
    CHAT_VERTEX_AI = "agent_chat_vertex_ai"
    ECHO = "agent_echo"
    GPT4ALL = "agent_gpt4all"
    LLAMACPP = "agent_llamacpp"
    INFORMATION_RETRIEVAL = "agent_information_retrieval"
    RESTFUL_USER_IMPLEMENTED = "agent_restful_user_implemented"
    WEBSOCKET_USER_IMPLEMENTED = "agent_websocket_user_implemented"
    ACTION = "agent_action"


class FillerAudioConfig(BaseModel):
    silence_threshold_seconds: float = FILLER_AUDIO_DEFAULT_SILENCE_THRESHOLD_SECONDS
    use_phrases: bool = True
    use_typing_noise: bool = False

    @validator("use_typing_noise")
    def typing_noise_excludes_phrases(cls, v, values):
        if v and values.get("use_phrases"):
            values["use_phrases"] = False
        if not v and not values.get("use_phrases"):
            raise ValueError("must use either typing noise or phrases for filler audio")
        return v


class WebhookConfig(BaseModel):
    url: str


class AzureOpenAIConfig(BaseModel):
    api_type: str = AZURE_OPENAI_DEFAULT_API_TYPE
    api_version: Optional[str] = AZURE_OPENAI_DEFAULT_API_VERSION
    engine: str = AZURE_OPENAI_DEFAULT_ENGINE


class AgentConfig(TypedModel, type=AgentType.BASE.value):
    initial_message: Optional[BaseMessage] = None
    generate_responses: bool = True
    allowed_idle_time_seconds: Optional[float] = None
    allow_agent_to_be_cut_off: bool = True
    end_conversation_on_goodbye: bool = False
    send_filler_audio: Union[bool, FillerAudioConfig] = False
    webhook_config: Optional[WebhookConfig] = None
    track_bot_sentiment: bool = False
    actions: Optional[List[str]] = None

class CutOffResponse(BaseModel):
    messages: List[BaseMessage] = [BaseMessage(text="Sorry?")]


class LLMAgentConfig(AgentConfig, type=AgentType.LLM.value):
    prompt_preamble: str
    expected_first_prompt: Optional[str] = None
    model_name: str = LLM_AGENT_DEFAULT_MODEL_NAME
    temperature: float = LLM_AGENT_DEFAULT_TEMPERATURE
    max_tokens: int = LLM_AGENT_DEFAULT_MAX_TOKENS
    cut_off_response: Optional[CutOffResponse] = None


class ChatGPTAgentConfig(AgentConfig, type=AgentType.CHAT_GPT.value):
    prompt_preamble: str
    expected_first_prompt: Optional[str] = None
    model_name: str = CHAT_GPT_AGENT_DEFAULT_MODEL_NAME
    temperature: float = LLM_AGENT_DEFAULT_TEMPERATURE
    max_tokens: int = LLM_AGENT_DEFAULT_MAX_TOKENS
    cut_off_response: Optional[CutOffResponse] = None
    azure_params: Optional[AzureOpenAIConfig] = None


class ChatAnthropicAgentConfig(AgentConfig, type=AgentType.CHAT_ANTHROPIC.value):
    prompt_preamble: str
    model_name: str = CHAT_ANTHROPIC_DEFAULT_MODEL_NAME
    max_tokens_to_sample: int = 200


class ChatVertexAIAgentConfig(AgentConfig, type=AgentType.CHAT_VERTEX_AI.value):
    prompt_preamble: str
    model_name: str = CHAT_VERTEX_AI_DEFAULT_MODEL_NAME
    generate_responses: bool = False  # Google Vertex AI doesn't support streaming


<<<<<<< HEAD
class LlamacppAgentConfig(AgentConfig, type=AgentType.LLAMACPP.value):
    prompt_preamble: str
    llamacpp_kwargs: dict = {}
    prompt_template: Optional[Union[PromptTemplate, str]] = None

class ActionAgentConfig(AgentConfig, type=AgentType.ACTION.value):
    prompt_preamble: str
    actions: List[str]
    model_name: str = ACTION_AGENT_DEFAULT_MODEL_NAME
    temperature: float = LLM_AGENT_DEFAULT_TEMPERATURE
    max_tokens: int = LLM_AGENT_DEFAULT_MAX_TOKENS

=======
>>>>>>> 31e669c5

class InformationRetrievalAgentConfig(
    AgentConfig, type=AgentType.INFORMATION_RETRIEVAL.value
):
    recipient_descriptor: str
    caller_descriptor: str
    goal_description: str
    fields: List[str]
    # TODO: add fields for IVR, voicemail


class EchoAgentConfig(AgentConfig, type=AgentType.ECHO.value):
    pass


class GPT4AllAgentConfig(AgentConfig, type=AgentType.GPT4ALL.value):
    prompt_preamble: str
    model_path: str
    generate_responses: bool = False


class RESTfulUserImplementedAgentConfig(
    AgentConfig, type=AgentType.RESTFUL_USER_IMPLEMENTED.value
):
    class EndpointConfig(BaseModel):
        url: str
        method: str = "POST"

    respond: EndpointConfig
    generate_responses: bool = False
    # generate_response: Optional[EndpointConfig]


class RESTfulAgentInput(BaseModel):
    conversation_id: str
    human_input: str


class RESTfulAgentOutputType(str, Enum):
    BASE = "restful_agent_base"
    TEXT = "restful_agent_text"
    END = "restful_agent_end"


class RESTfulAgentOutput(TypedModel, type=RESTfulAgentOutputType.BASE):
    pass


class RESTfulAgentText(RESTfulAgentOutput, type=RESTfulAgentOutputType.TEXT):
    response: str


class RESTfulAgentEnd(RESTfulAgentOutput, type=RESTfulAgentOutputType.END):
    pass<|MERGE_RESOLUTION|>--- conflicted
+++ resolved
@@ -106,21 +106,11 @@
     generate_responses: bool = False  # Google Vertex AI doesn't support streaming
 
 
-<<<<<<< HEAD
 class LlamacppAgentConfig(AgentConfig, type=AgentType.LLAMACPP.value):
     prompt_preamble: str
     llamacpp_kwargs: dict = {}
     prompt_template: Optional[Union[PromptTemplate, str]] = None
 
-class ActionAgentConfig(AgentConfig, type=AgentType.ACTION.value):
-    prompt_preamble: str
-    actions: List[str]
-    model_name: str = ACTION_AGENT_DEFAULT_MODEL_NAME
-    temperature: float = LLM_AGENT_DEFAULT_TEMPERATURE
-    max_tokens: int = LLM_AGENT_DEFAULT_MAX_TOKENS
-
-=======
->>>>>>> 31e669c5
 
 class InformationRetrievalAgentConfig(
     AgentConfig, type=AgentType.INFORMATION_RETRIEVAL.value
