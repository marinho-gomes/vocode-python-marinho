from typing import List, Optional, Union
from enum import Enum
from langchain.prompts import PromptTemplate

from pydantic import validator
from vocode.streaming.models.actions import ActionConfig

from vocode.streaming.models.message import BaseMessage
from .model import TypedModel, BaseModel
from .vector_db import VectorDBConfig

FILLER_AUDIO_DEFAULT_SILENCE_THRESHOLD_SECONDS = 0.5
LLM_AGENT_DEFAULT_TEMPERATURE = 1.0
LLM_AGENT_DEFAULT_MAX_TOKENS = 256
LLM_AGENT_DEFAULT_MODEL_NAME = "text-curie-001"
CHAT_GPT_AGENT_DEFAULT_MODEL_NAME = "gpt-3.5-turbo-0613"
ACTION_AGENT_DEFAULT_MODEL_NAME = "gpt-3.5-turbo-0613"
CHAT_ANTHROPIC_DEFAULT_MODEL_NAME = "claude-v1"
CHAT_VERTEX_AI_DEFAULT_MODEL_NAME = "chat-bison@001"
AZURE_OPENAI_DEFAULT_API_TYPE = "azure"
AZURE_OPENAI_DEFAULT_API_VERSION = "2023-03-15-preview"
AZURE_OPENAI_DEFAULT_ENGINE = "gpt-35-turbo"


class AgentType(str, Enum):
    BASE = "agent_base"
    LLM = "agent_llm"
    CHAT_GPT_ALPHA = "agent_chat_gpt_alpha"
    CHAT_GPT = "agent_chat_gpt"
    CHAT_ANTHROPIC = "agent_chat_anthropic"
    CHAT_VERTEX_AI = "agent_chat_vertex_ai"
    ECHO = "agent_echo"
    GPT4ALL = "agent_gpt4all"
    LLAMACPP = "agent_llamacpp"
    INFORMATION_RETRIEVAL = "agent_information_retrieval"
    RESTFUL_USER_IMPLEMENTED = "agent_restful_user_implemented"
    WEBSOCKET_USER_IMPLEMENTED = "agent_websocket_user_implemented"
    ACTION = "agent_action"


class FillerAudioConfig(BaseModel):
    silence_threshold_seconds: float = FILLER_AUDIO_DEFAULT_SILENCE_THRESHOLD_SECONDS
    use_phrases: bool = True
    use_typing_noise: bool = False

    @validator("use_typing_noise")
    def typing_noise_excludes_phrases(cls, v, values):
        if v and values.get("use_phrases"):
            values["use_phrases"] = False
        if not v and not values.get("use_phrases"):
            raise ValueError("must use either typing noise or phrases for filler audio")
        return v


class WebhookConfig(BaseModel):
    url: str


class AzureOpenAIConfig(BaseModel):
    api_type: str = AZURE_OPENAI_DEFAULT_API_TYPE
    api_version: Optional[str] = AZURE_OPENAI_DEFAULT_API_VERSION
    engine: str = AZURE_OPENAI_DEFAULT_ENGINE


class AgentConfig(TypedModel, type=AgentType.BASE.value):
    initial_message: Optional[BaseMessage] = None
    generate_responses: bool = True
    allowed_idle_time_seconds: Optional[float] = None
    allow_agent_to_be_cut_off: bool = True
    end_conversation_on_goodbye: bool = False
    send_filler_audio: Union[bool, FillerAudioConfig] = False
    webhook_config: Optional[WebhookConfig] = None
    track_bot_sentiment: bool = False
    actions: Optional[List[ActionConfig]] = None


class CutOffResponse(BaseModel):
    messages: List[BaseMessage] = [BaseMessage(text="Sorry?")]


class LLMAgentConfig(AgentConfig, type=AgentType.LLM.value):
    prompt_preamble: str
    expected_first_prompt: Optional[str] = None
    model_name: str = LLM_AGENT_DEFAULT_MODEL_NAME
    temperature: float = LLM_AGENT_DEFAULT_TEMPERATURE
    max_tokens: int = LLM_AGENT_DEFAULT_MAX_TOKENS
    cut_off_response: Optional[CutOffResponse] = None


class ChatGPTAgentConfig(AgentConfig, type=AgentType.CHAT_GPT.value):
    prompt_preamble: str
    expected_first_prompt: Optional[str] = None
    model_name: str = CHAT_GPT_AGENT_DEFAULT_MODEL_NAME
    temperature: float = LLM_AGENT_DEFAULT_TEMPERATURE
    max_tokens: int = LLM_AGENT_DEFAULT_MAX_TOKENS
    cut_off_response: Optional[CutOffResponse] = None
    azure_params: Optional[AzureOpenAIConfig] = None
    vector_db_config: Optional[VectorDBConfig] = None


class ChatAnthropicAgentConfig(AgentConfig, type=AgentType.CHAT_ANTHROPIC.value):
    prompt_preamble: str
    model_name: str = CHAT_ANTHROPIC_DEFAULT_MODEL_NAME
    max_tokens_to_sample: int = 200


class ChatVertexAIAgentConfig(AgentConfig, type=AgentType.CHAT_VERTEX_AI.value):
    prompt_preamble: str
    model_name: str = CHAT_VERTEX_AI_DEFAULT_MODEL_NAME
    generate_responses: bool = False  # Google Vertex AI doesn't support streaming


<<<<<<< HEAD
class LlamacppAgentConfig(AgentConfig, type=AgentType.LLAMACPP.value):
    prompt_preamble: str
    llamacpp_kwargs: dict = {}
    prompt_template: Optional[Union[PromptTemplate, str]] = None


=======
>>>>>>> 6f3baa18
class InformationRetrievalAgentConfig(
    AgentConfig, type=AgentType.INFORMATION_RETRIEVAL.value
):
    recipient_descriptor: str
    caller_descriptor: str
    goal_description: str
    fields: List[str]
    # TODO: add fields for IVR, voicemail


class EchoAgentConfig(AgentConfig, type=AgentType.ECHO.value):
    pass


class GPT4AllAgentConfig(AgentConfig, type=AgentType.GPT4ALL.value):
    prompt_preamble: str
    model_path: str
    generate_responses: bool = False


class RESTfulUserImplementedAgentConfig(
    AgentConfig, type=AgentType.RESTFUL_USER_IMPLEMENTED.value
):
    class EndpointConfig(BaseModel):
        url: str
        method: str = "POST"

    respond: EndpointConfig
    generate_responses: bool = False
    # generate_response: Optional[EndpointConfig]


class RESTfulAgentInput(BaseModel):
    conversation_id: str
    human_input: str


class RESTfulAgentOutputType(str, Enum):
    BASE = "restful_agent_base"
    TEXT = "restful_agent_text"
    END = "restful_agent_end"


class RESTfulAgentOutput(TypedModel, type=RESTfulAgentOutputType.BASE):
    pass


class RESTfulAgentText(RESTfulAgentOutput, type=RESTfulAgentOutputType.TEXT):
    response: str


class RESTfulAgentEnd(RESTfulAgentOutput, type=RESTfulAgentOutputType.END):
    pass<|MERGE_RESOLUTION|>--- conflicted
+++ resolved
@@ -110,15 +110,12 @@
     generate_responses: bool = False  # Google Vertex AI doesn't support streaming
 
 
-<<<<<<< HEAD
 class LlamacppAgentConfig(AgentConfig, type=AgentType.LLAMACPP.value):
     prompt_preamble: str
     llamacpp_kwargs: dict = {}
     prompt_template: Optional[Union[PromptTemplate, str]] = None
 
 
-=======
->>>>>>> 6f3baa18
 class InformationRetrievalAgentConfig(
     AgentConfig, type=AgentType.INFORMATION_RETRIEVAL.value
 ):
