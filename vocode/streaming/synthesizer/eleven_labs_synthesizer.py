import asyncio
import io
import logging
from typing import Any, AsyncGenerator, Optional
import time
import aiohttp
from pydub import AudioSegment

from vocode import getenv
from vocode.streaming.synthesizer.base_synthesizer import (
    BaseSynthesizer,
    SynthesisResult,
    tracer,
)
from vocode.streaming.models.synthesizer import (
    ElevenLabsSynthesizerConfig,
    SynthesizerType,
)
from vocode.streaming.agent.bot_sentiment_analyser import BotSentiment
from vocode.streaming.models.message import BaseMessage

from opentelemetry.context.context import Context
from vocode.streaming.utils.worker import PydubWorker


ADAM_VOICE_ID = "pNInz6obpgDQGcFmaJgB"
ELEVEN_LABS_BASE_URL = "https://api.elevenlabs.io/v1/"


class ElevenLabsSynthesizer(BaseSynthesizer[ElevenLabsSynthesizerConfig]):
    def __init__(
        self,
        synthesizer_config: ElevenLabsSynthesizerConfig,
        logger: Optional[logging.Logger] = None,
        aiohttp_session: Optional[aiohttp.ClientSession] = None,
    ):
        super().__init__(synthesizer_config, aiohttp_session)

        import elevenlabs

        self.elevenlabs = elevenlabs

        self.api_key = synthesizer_config.api_key or getenv("ELEVEN_LABS_API_KEY")
        self.voice_id = synthesizer_config.voice_id or ADAM_VOICE_ID
        self.stability = synthesizer_config.stability
        self.similarity_boost = synthesizer_config.similarity_boost
        self.model_id = synthesizer_config.model_id
        self.optimize_streaming_latency = synthesizer_config.optimize_streaming_latency
        self.words_per_minute = 150

        # Create a PydubWorker instance as an attribute
        self.pydub_worker = PydubWorker(
            synthesizer_config, asyncio.Queue(), asyncio.Queue()
        )
        # Start the PydubWorker and store the task
        self.pydub_worker_task = self.pydub_worker.start()
        # TODO: I NEED TO TEAR THIS DOWN.

    async def create_speech(
        self,
        message: BaseMessage,
        chunk_size: int,
        bot_sentiment: Optional[BotSentiment] = None,
    ) -> SynthesisResult:
        voice = self.elevenlabs.Voice(voice_id=self.voice_id)
        if self.stability is not None and self.similarity_boost is not None:
            voice.settings = self.elevenlabs.VoiceSettings(
                stability=self.stability, similarity_boost=self.similarity_boost
            )
        url = ELEVEN_LABS_BASE_URL + f"text-to-speech/{self.voice_id}"
        if self.optimize_streaming_latency:
            url += f"?optimize_streaming_latency={self.optimize_streaming_latency}"
        headers = {"xi-api-key": self.api_key}
        body = {
            "text": message.text,
            "voice_settings": voice.settings.dict() if voice.settings else None,
        }
        if self.model_id:
            body["model_id"] = self.model_id

        create_speech_span = tracer.start_span(
            f"synthesizer.{SynthesizerType.ELEVEN_LABS.value.split('_', 1)[-1]}.create_total",
        )
<<<<<<< HEAD

        session = aiohttp.ClientSession()

        response = await session.request(
=======
        async with self.aiohttp_session.request(
>>>>>>> a5474ed2
            "POST",
            url,
            json=body,
            headers=headers,
            timeout=aiohttp.ClientTimeout(total=15),
<<<<<<< HEAD
        )

        if not response.ok:
            raise Exception(f"ElevenLabs API returned {response.status} status code")

        async def output_generator(
            response, session
        ) -> AsyncGenerator[SynthesisResult.ChunkResult, None]:
            stream_reader = response.content
            buffer = bytearray()

            # Create a task to send the mp3 chunks to the PydubWorker's input queue in a separate loop
            async def send_chunks():
                async for chunk in stream_reader.iter_any():
                    at_eof = stream_reader.at_eof()
                    # Send the mp3 chunk and the flag to the PydubWorker's input queue
                    self.pydub_worker.consume_nonblocking((chunk, at_eof))
                    # If this is the last chunk, break the loop
                    if at_eof:
                        break

            send_task = asyncio.create_task(send_chunks())

            # Await the output queue of the PydubWorker and yield the wav chunks in another loop
            while True:
                # Get the wav chunk and the flag from the output queue of the PydubWorker
                wav_chunk, is_last = await self.pydub_worker.output_queue.get()

                buffer.extend(wav_chunk)

                if len(buffer) >= chunk_size or is_last:
                    if is_last:
                        await session.close()
                    yield SynthesisResult.ChunkResult(buffer, is_last)
                    buffer.clear()
                # If this is the last chunk, break the loop
                if is_last:
                    create_speech_span.end()
                    break

            # Wait for the send task to finish and close the session
            await asyncio.gather(
                send_task,
                session.close(),
            )

        

        return SynthesisResult(
            output_generator(response, session),  # should be wav
            lambda _: "",  # useless for now
        )
=======
        ) as response:
            if not response.ok:
                raise Exception(
                    f"ElevenLabs API returned {response.status} status code"
                )
            audio_data = await response.read()
            create_speech_span.end()
            convert_span = tracer.start_span(
                f"synthesizer.{SynthesizerType.ELEVEN_LABS.value.split('_', 1)[-1]}.convert",
            )
            # TODO: probably needs to be in a thread
            audio_segment: AudioSegment = AudioSegment.from_mp3(
                io.BytesIO(audio_data)  # type: ignore
            )

            output_bytes_io = io.BytesIO()

            audio_segment.export(output_bytes_io, format="wav")  # type: ignore

            result = self.create_synthesis_result_from_wav(
                file=output_bytes_io,
                message=message,
                chunk_size=chunk_size,
            )
            convert_span.end()

            return result
>>>>>>> a5474ed2
<|MERGE_RESOLUTION|>--- conflicted
+++ resolved
@@ -81,20 +81,15 @@
         create_speech_span = tracer.start_span(
             f"synthesizer.{SynthesizerType.ELEVEN_LABS.value.split('_', 1)[-1]}.create_total",
         )
-<<<<<<< HEAD
 
-        session = aiohttp.ClientSession()
+        session = self.aiohttp_session
 
         response = await session.request(
-=======
-        async with self.aiohttp_session.request(
->>>>>>> a5474ed2
             "POST",
             url,
             json=body,
             headers=headers,
             timeout=aiohttp.ClientTimeout(total=15),
-<<<<<<< HEAD
         )
 
         if not response.ok:
@@ -146,33 +141,4 @@
         return SynthesisResult(
             output_generator(response, session),  # should be wav
             lambda _: "",  # useless for now
-        )
-=======
-        ) as response:
-            if not response.ok:
-                raise Exception(
-                    f"ElevenLabs API returned {response.status} status code"
-                )
-            audio_data = await response.read()
-            create_speech_span.end()
-            convert_span = tracer.start_span(
-                f"synthesizer.{SynthesizerType.ELEVEN_LABS.value.split('_', 1)[-1]}.convert",
-            )
-            # TODO: probably needs to be in a thread
-            audio_segment: AudioSegment = AudioSegment.from_mp3(
-                io.BytesIO(audio_data)  # type: ignore
-            )
-
-            output_bytes_io = io.BytesIO()
-
-            audio_segment.export(output_bytes_io, format="wav")  # type: ignore
-
-            result = self.create_synthesis_result_from_wav(
-                file=output_bytes_io,
-                message=message,
-                chunk_size=chunk_size,
-            )
-            convert_span.end()
-
-            return result
->>>>>>> a5474ed2
+        )