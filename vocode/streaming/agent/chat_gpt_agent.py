import logging

from typing import Any, Dict, List, Optional, Tuple, Union

import openai
from typing import AsyncGenerator, Optional, Tuple

import logging
from pydantic import BaseModel

from vocode import getenv
from vocode.streaming.action.factory import ActionFactory
from vocode.streaming.agent.base_agent import RespondAgent
from vocode.streaming.models.actions import FunctionCall, FunctionFragment
from vocode.streaming.models.agent import ChatGPTAgentConfig
from vocode.streaming.agent.utils import (
    format_openai_chat_messages_from_transcript,
<<<<<<< HEAD
    stream_response_async,
=======
    collate_response_async,
    openai_get_tokens,
>>>>>>> 31e669c5
)
from vocode.streaming.models.transcript import Transcript


class ChatGPTAgent(RespondAgent[ChatGPTAgentConfig]):
    def __init__(
        self,
        agent_config: ChatGPTAgentConfig,
        action_factory: ActionFactory = ActionFactory(),
        logger: Optional[logging.Logger] = None,
        openai_api_key: Optional[str] = None,
    ):
        super().__init__(agent_config=agent_config, action_factory=action_factory, logger=logger)
        if agent_config.azure_params:
            openai.api_type = agent_config.azure_params.api_type
            openai.api_base = getenv("AZURE_OPENAI_API_BASE")
            openai.api_version = agent_config.azure_params.api_version
            openai.api_key = getenv("AZURE_OPENAI_API_KEY")
        else:
            openai.api_type = "open_ai"
            openai.api_base = "https://api.openai.com/v1"
            openai.api_version = None
            openai.api_key = openai_api_key or getenv("OPENAI_API_KEY")
        if not openai.api_key:
            raise ValueError("OPENAI_API_KEY must be set in environment or passed in")
        self.first_response = (
            self.create_first_response(agent_config.expected_first_prompt)
            if agent_config.expected_first_prompt
            else None
        )
        self.is_first_response = True

        # TODO: MOVE THIS LOGIC TO RESPOND/BASE AGENT?
        self.functions = self.get_functions() if self.agent_config.actions else None

    def get_functions(self):
        assert self.agent_config.actions
        if not self.action_factory:
            return None
        return [
            self.action_factory.create_action(action_type).get_openai_function()
            for action_type in self.agent_config.actions
        ]

    def get_chat_parameters(self, messages: Optional[List] = None):
        assert self.transcript is not None
        messages = messages or format_openai_chat_messages_from_transcript(
            self.transcript, self.agent_config.prompt_preamble
        )

        parameters: Dict[str, Any] = {
            "messages": messages,
            "max_tokens": self.agent_config.max_tokens,
            "temperature": self.agent_config.temperature,
        }

        if self.agent_config.azure_params is not None:
            parameters["engine"] = self.agent_config.azure_params.engine
        else:
            parameters["model"] = self.agent_config.model_name

        if self.functions:
            parameters["functions"] = self.functions

        return parameters

    def create_first_response(self, first_prompt):
        messages = [
            (
                [{"role": "system", "content": self.agent_config.prompt_preamble}]
                if self.agent_config.prompt_preamble
                else []
            )
            + [{"role": "user", "content": first_prompt}]
        ]

        parameters = self.get_chat_parameters(messages)
        return openai.ChatCompletion.create(**parameters)

    def attach_transcript(self, transcript: Transcript):
        self.transcript = transcript

    async def respond(
        self,
        human_input,
        conversation_id: str,
        is_interrupt: bool = False,
    ) -> Tuple[str, bool]:
        assert self.transcript is not None
        if is_interrupt and self.agent_config.cut_off_response:
            cut_off_response = self.get_cut_off_response()
            return cut_off_response, False
        self.logger.debug("LLM responding to human input")
        if self.is_first_response and self.first_response:
            self.logger.debug("First response is cached")
            self.is_first_response = False
            text = self.first_response
        else:
            chat_parameters = self.get_chat_parameters()
            chat_completion = await openai.ChatCompletion.acreate(**chat_parameters)
            text = chat_completion.choices[0].message.content
        self.logger.debug(f"LLM response: {text}")
        return text, False
    
    async def generate_response(
        self,
        human_input: str,
        conversation_id: str,
        is_interrupt: bool = False,
    ) -> AsyncGenerator[Union[str, FunctionCall], None]:
        if is_interrupt and self.agent_config.cut_off_response:
            cut_off_response = self.get_cut_off_response()
            yield cut_off_response
            return
        assert self.transcript is not None

        chat_parameters = self.get_chat_parameters()
        chat_parameters["stream"] = True
        stream = await openai.ChatCompletion.acreate(**chat_parameters)
<<<<<<< HEAD
        async for message in stream_response_async(
            stream,
            get_text=lambda choice: choice.get("delta", {}).get("content"),
=======
        async for message in collate_response_async(
            openai_get_tokens(stream),
            get_functions=True
>>>>>>> 31e669c5
        ):
            yield message<|MERGE_RESOLUTION|>--- conflicted
+++ resolved
@@ -15,12 +15,8 @@
 from vocode.streaming.models.agent import ChatGPTAgentConfig
 from vocode.streaming.agent.utils import (
     format_openai_chat_messages_from_transcript,
-<<<<<<< HEAD
-    stream_response_async,
-=======
     collate_response_async,
     openai_get_tokens,
->>>>>>> 31e669c5
 )
 from vocode.streaming.models.transcript import Transcript
 
@@ -140,14 +136,8 @@
         chat_parameters = self.get_chat_parameters()
         chat_parameters["stream"] = True
         stream = await openai.ChatCompletion.acreate(**chat_parameters)
-<<<<<<< HEAD
-        async for message in stream_response_async(
-            stream,
-            get_text=lambda choice: choice.get("delta", {}).get("content"),
-=======
         async for message in collate_response_async(
             openai_get_tokens(stream),
             get_functions=True
->>>>>>> 31e669c5
         ):
             yield message